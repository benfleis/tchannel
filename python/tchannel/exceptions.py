--- conflicted
+++ resolved
@@ -20,12 +20,12 @@
     pass
 
 
-<<<<<<< HEAD
 class ConnectionClosedException(TChannelException):
-=======
+    pass
+
+
 class ReadException(TChannelException):
     """Raised when there is an error while reading input."""
->>>>>>> f646bcd9
     pass
 
 
