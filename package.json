--- conflicted
+++ resolved
@@ -2,11 +2,7 @@
   "name": "tchannel",
   "description": "network multiplexing and framing protocol for RPC or parser drag racing",
   "author": "mranney@uber.com",
-<<<<<<< HEAD
-  "version": "2.1.7",
-=======
   "version": "2.2.0",
->>>>>>> 6e999f67
   "scripts": {
     "lint": "jshint .",
     "test": "npm run check-licence && npm run lint -s && npm run cover -s && npm run check-benchmark -s",
